--- conflicted
+++ resolved
@@ -501,10 +501,6 @@
 
     # write barcode count csv file
     with open(output_file_counts_barcodes_csv,'wt') as f:
-<<<<<<< HEAD
-        f.write('lane_number,barcode_string,barcode_count\n')
-=======
->>>>>>> 766f10a4
         for barcodes_string in barcodes_string_count.keys():
             btmp = barcodes_string if (type( barcodes_string ) == str) else 'None'
             f.write(''.join([lane_str, ',', btmp, ',', str(barcodes_string_count[barcodes_string]),'\n']))
@@ -513,11 +509,7 @@
     zero_pad_col = True
     id_length = 2
     with open(output_file_counts_indexes_csv,'wt') as f:
-<<<<<<< HEAD
-        f.write('well_index,i7_well,tagi7_count,tagi7_flag,pcri7_count,pcri7_flag,i5_well,pcri5_count,pcri5_flag,tagi7_count,tagi7_flag\n')
-=======
         f.write('well_index,i7_well,tagi7_count,tagi7_flag,pcri7_count,pcri7_flag,i5_well,pcri5_count,pcri5_flag,tagi7_count,tagi7_flag,sample_name_tagi5\n')
->>>>>>> 766f10a4
         for i, counts in enumerate(zip(tagmentation_i7_count, pcr_i7_count, pcr_i5_count, tagmentation_i5_count), start = 0):
             f.write(''.join([str(i+1),',', \
                              str(i+1),',', \
@@ -538,15 +530,6 @@
     zero_pad_col = True
     id_length = 2
     with open(output_file_counts_tag_pair_csv,'wt') as f:
-<<<<<<< HEAD
-        f.write('tagi7_index,tagi7_well,tagi5_index,tagi5_well,tag_pair_count\n')
-        for pair_tuple in tag_pairs_counts.keys():
-            f.write(''.join([str(pair_tuple[0]+1),',',
-                            barcode_to_well.get_well_id_384_to_96(pair_tuple[0], True, zero_pad_col, id_length),',',
-                            str(pair_tuple[1]+1),',',
-                            barcode_to_well.get_well_id_384_to_96(pair_tuple[1], False, zero_pad_col, id_length),',',
-                            str(tag_pairs_counts[pair_tuple]),'\n']))
-=======
         f.write('tagi7_index,tagi7_well,tagi5_index,tagi5_well,tag_pair_count,sample_name_tagi5\n')
         for pair_tuple in tag_pairs_counts.keys():
             f.write(''.join([str(pair_tuple[0]+1),',',
@@ -556,7 +539,6 @@
                              barcode_to_well.get_well_id_384_to_96(pair_tuple[1], False, zero_pad_col, id_length),',',
                              str(tag_pairs_counts[pair_tuple]),'\n',
                              tagi5_sample_list[pair_tuple[1]]]))
->>>>>>> 766f10a4
 
     # write pcr pair counts by pcr well
     zero_pad_col = True
