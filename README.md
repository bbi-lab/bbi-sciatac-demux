# bbi-sciatac-demux and bbi-sciatac-analyze

*bbi-sciatac-demux* implements Andrew Hill's sci-ATAC-seq demultiplexing processing pipeline in the NextFlow domain-specific language and *bbi-sciatac-analyze* implements Andrew Hill's sci-ATAC-seq analysis processing pipeline.

## Requirements

In order to run these scripts, Nextflow must be installed on the system where you will run the processing pipeline. You can find Nextflow [installation instructions](https://www.nextflow.io/docs/latest/getstarted.html#installation) on the [Nextflow web site](https://www.nextflow.io).

These scripts are written to run on the UW Genome Sciences computing cluster: they depend on the Univa Grid Engine and various installed modules.

For efficiency and convenience, they are written to run certain stages in python virtual environments. The environments may need to be built on a node with the CPU architecture on which you will run the scripts. In order to build the environments use the commands

```
qlogin -l mfree=16G
module load git/latest

cd bbi-sciatac-demux
bash create_virtual_envs.sh
cd ..

cd bbi-sciatac-analyze
bash create_virtual_envs.sh
cd ..
```

The above is a one-time installation setup, or may be required if you need to update the pipeline.

## Overview

#### Nextflow

Nextflow is both a language specification for writing scientific processing pipeline scripts and a program for running such scripts. Important features offered by Nextflow include support for distributed computing on the Univa Grid Engine and the ability to resume processing at a failed stage processing step.

The Nextflow pipeline components required for the bbi-sciatac pipeline consist of the

* nextflow program, the executable in the Nextflow distribution,
* nextflow.config file, gives processing parameters, for example, the Univa Grid Engine,
* params.config file, gives parameters for a particular processing run,
* work directory, where Nextflow 'stages' the processing steps. In particular, files created during the processing are stored in sub-directories of work,
* genome file sets,
* computing resources.

#### bbi-sciatac pipeline

The bbi-sciatac pipeline consists of a pair of Nextflow scripts. The first converts an Illumina bcl file to fastq files, corrects barcode errors, partitions reads into fastq files by sample, and trims off adapter sequence from the reads. The second script continues processing with read alignments through to making count matrices.

<<<<<<< HEAD
Note: I no longer support the *setup_sciatac.py* script. Instead, consider using the scripts *run.sciatac-demux.sh* and *run.sciatac-analyze.sh* I leave *setup_sciatac.py* here because it may have some value as a guide for setting up scripts.
=======
Note: I no longer support the *setup_sciatac.py* script. Instead, consider using the scripts *bbi-sciatac-demux/run.sciatac-demux.sh* and *bbi-sciatac-analyze/run.sciatac-analyze.sh* I leave *setup_sciatac.py* here because it may have some value as a guide for setting up scripts.
>>>>>>> 7d8d891a

The bbi-sciatac-demux repository includes a script called *setup_sciatac.py*, which sets up the required directories and files for the pipeline runs. The script prompts for required values and allows editing of values. The editable values consist of

* Processing (parent) directory
* Illumina run directory
* Samplesheet file
* Levels
* Number of wells
* Demux script name
* Demux output directory
* Analyze script name
* Analyze output directory
* Nextflow parameters filename (for example, params.config)
* Maximum number of CPUs
* Maximum memory for bcl2fastq
* Grid engine queue name (optional)
* Grid engine cluster options (optional)
* Genomes JSON file

Additionally, you will need to set the following values in the script

* nextflowExe, the path to the Nextflow executable,
* demuxNextflowScript, the path to the demux Nextflow script, which is called main.nf,
* analyzeNextflowScript, the path to the analyze Nextflow script, which is called main.nf.

#### Samplesheet file

The samplesheet is a tab-delimited file with the format:

```
sample_id   ranges  genome
sample_1    1-96:25-48:65-80:1-20   hg19
sample_2    1-96:25-48:65-80:21-40  hg19
sample_3    1-96:25-48:65-80:41-60  mm9
sample_4    1-96:25-48:65-80:61-80  hg19_mm9
sample_5    1-96:25-48:65-80:80-96  mm9
```

The `sample_id` column can have whatever you want as an ID for each sample in the run.

The `ranges` column specifies the range of `<N7 ligation indices>:<N7 PCR indices>:<N5 PCR indices>:<N5 ligation indices>` used for this run. Note that the N7/P7 indices are numbered by column and the N5/N7 indices are numbered by row. Multiple ranges for a barcode are separated by commas.

There is a rudimentary script for converting a BBI CSV samplesheet to the required format in the *bbi-sciatac-demux/samplesheet* directory.

Warning: sample names cannot have dashes in them, or any special character that does not appear typically in a Unix file name so such characters are converted to dots (any character other than 'a-z', 'A-Z', '0-9', '_',  and '.'). This is because the script adds the sample name to the main file name, separated by a dash, so that it can identify the sample based the filename. For example, the file 'sample1-RUN001_L001_R1.fastq.gz' is from a sample called 'sample1'.

#### Genome files

The required genome-related files are specified in the *bbi-sciatac-analyze/genomes.json* file. The required files include

* bowtie genome indexes
* genome whitelist regions
* chromosome sizes

The *bbi-sciatac-analyze* repository has some scripts for assisting with building these files in the *genomes* subdirectory. These scripts are from Andrew Hill.

#### nextflow.config file

#### Parameters configuration file

#### Demultiplexing parameters

#### Analyze parameters

#### Running the pipeline scripts.

Run the pipeline scripts in a cluster node with significant a significant memory resource. For example, use

```
qlogin -l mfree=16G
```

Run the bash script *run.demux.sh* first. After that finishes, run *run.analyze.sh*.

```
bash run.demux.sh
.
.
.
bash run.analyze.sh
```

The *bbi-sciatac-demux* pipeline creates the file *args.json* in the demux output directory. The *bbi-sciatac-analyze* pipeline script looks for *args.json* in the demux output directory, and uses it to read the trimmed fastq files from the *<sample_name>/fastqs_trim* sub-directory in the demux output directory, and continues the analysis starting with read alignments.

#### Additional information

We advise users to run the pipelines in tmux sessions so closing the terminal window does not terminate the pipeline.

#### Questions and errors:
If you run into problems, please leave a detailed description in the issue tab above.

## Acknowledgements

A debt of gratitude is due to the many members of the Shendure and Trapnell labs as well as the BBI team who have worked on portions of this pipeline or its predecessors, especially Hannah Pliner, Aishwarya Gogate, Andrew Hill, and Jonathan Packer.<|MERGE_RESOLUTION|>--- conflicted
+++ resolved
@@ -44,11 +44,7 @@
 
 The bbi-sciatac pipeline consists of a pair of Nextflow scripts. The first converts an Illumina bcl file to fastq files, corrects barcode errors, partitions reads into fastq files by sample, and trims off adapter sequence from the reads. The second script continues processing with read alignments through to making count matrices.
 
-<<<<<<< HEAD
-Note: I no longer support the *setup_sciatac.py* script. Instead, consider using the scripts *run.sciatac-demux.sh* and *run.sciatac-analyze.sh* I leave *setup_sciatac.py* here because it may have some value as a guide for setting up scripts.
-=======
 Note: I no longer support the *setup_sciatac.py* script. Instead, consider using the scripts *bbi-sciatac-demux/run.sciatac-demux.sh* and *bbi-sciatac-analyze/run.sciatac-analyze.sh* I leave *setup_sciatac.py* here because it may have some value as a guide for setting up scripts.
->>>>>>> 7d8d891a
 
 The bbi-sciatac-demux repository includes a script called *setup_sciatac.py*, which sets up the required directories and files for the pipeline runs. The script prompts for required values and allows editing of values. The editable values consist of
 
